--- conflicted
+++ resolved
@@ -76,11 +76,7 @@
                   "boto.elastictranscoder", "boto.opsworks", "boto.redshift",
                   "boto.dynamodb2", "boto.support", "boto.cloudtrail",
                   "boto.directconnect", "boto.kinesis", "boto.rds2",
-<<<<<<< HEAD
-                  "boto.cloudsearch2", "boto.vendored"],
-=======
-                  "boto.cloudsearch2", "boto.logs"],
->>>>>>> a92cff7a
+                  "boto.cloudsearch2", "boto.logs", "boto.vendored"],
       package_data = {
           "boto.cacerts": ["cacerts.txt"],
           "boto": ["endpoints.json"],
