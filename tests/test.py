--- conflicted
+++ resolved
@@ -44,11 +44,8 @@
     'tests/unit/cloudsearch2',
     'tests/unit/cloudtrail',
     'tests/unit/directconnect',
-<<<<<<< HEAD
+    'tests/unit/dynamodb',
     'tests/unit/dynamodb2',
-=======
-    'tests/unit/dynamodb',
->>>>>>> de284a44
     'tests/unit/ecs',
     'tests/unit/elasticache',
     'tests/unit/emr',
