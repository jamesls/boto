# Copyright (c) 2013 Amazon.com, Inc. or its affiliates.  All Rights Reserved
#
# Permission is hereby granted, free of charge, to any person obtaining a
# copy of this software and associated documentation files (the
# "Software"), to deal in the Software without restriction, including
# without limitation the rights to use, copy, modify, merge, publish, dis-
# tribute, sublicense, and/or sell copies of the Software, and to permit
# persons to whom the Software is furnished to do so, subject to the fol-
# lowing conditions:
#
# The above copyright notice and this permission notice shall be included
# in all copies or substantial portions of the Software.
#
# THE SOFTWARE IS PROVIDED "AS IS", WITHOUT WARRANTY OF ANY KIND, EXPRESS
# OR IMPLIED, INCLUDING BUT NOT LIMITED TO THE WARRANTIES OF MERCHANTABIL-
# ITY, FITNESS FOR A PARTICULAR PURPOSE AND NONINFRINGEMENT. IN NO EVENT
# SHALL THE AUTHOR BE LIABLE FOR ANY CLAIM, DAMAGES OR OTHER LIABILITY,
# WHETHER IN AN ACTION OF CONTRACT, TORT OR OTHERWISE, ARISING FROM,
# OUT OF OR IN CONNECTION WITH THE SOFTWARE OR THE USE OR OTHER DEALINGS
# IN THE SOFTWARE.
#

import time
import unittest
from tests.integration.route53 import Route53TestCase

from boto.route53.connection import Route53Connection
from boto.route53.record import ResourceRecordSets

<<<<<<< HEAD

class TestRoute53ResourceRecordSets(unittest.TestCase):
    def setUp(self):
        super(TestRoute53ResourceRecordSets, self).setUp()
        self.conn = Route53Connection()
        self.base_domain = 'boto-test-%s.com' % str(int(time.time()))
        self.zone = self.conn.create_zone(self.base_domain)

    def tearDown(self):
        self.zone.delete()
        super(TestRoute53ResourceRecordSets, self).tearDown()

    def test_add_change(self):
        rrs = ResourceRecordSets(self.conn, self.zone.id)

        created = rrs.add_change("CREATE", "vpn.%s." % self.base_domain, "A")
=======
class TestRoute53ResourceRecordSets(Route53TestCase):
    def test_add_change(self):
        rrs = ResourceRecordSets(self.conn, self.zone.id)

        created = rrs.add_change("CREATE", "vpn.bototest.com.", "A")
>>>>>>> c8b4db6f
        created.add_value('192.168.0.25')
        rrs.commit()

        rrs = ResourceRecordSets(self.conn, self.zone.id)
<<<<<<< HEAD
        deleted = rrs.add_change('DELETE', "vpn.%s." % self.base_domain, "A")
=======
        deleted = rrs.add_change('DELETE', "vpn.bototest.com.", "A")
>>>>>>> c8b4db6f
        deleted.add_value('192.168.0.25')
        rrs.commit()

    def test_record_count(self):
        rrs = ResourceRecordSets(self.conn, self.zone.id)
        hosts = 101

        for hostid in range(hosts):
<<<<<<< HEAD
            rec = "test" + str(hostid) + ".%s" % self.base_domain
=======
            rec = "test" + str(hostid) + ".bototest.com"
>>>>>>> c8b4db6f
            created = rrs.add_change("CREATE", rec, "A")
            ip = '192.168.0.' + str(hostid)
            created.add_value(ip)

            # Max 100 changes per commit
            if (hostid + 1) % 100 == 0:
                rrs.commit()
                rrs = ResourceRecordSets(self.conn, self.zone.id)

        rrs.commit()

        all_records = self.conn.get_all_rrsets(self.zone.id)

        # First time around was always fine
        i = 0
        for rset in all_records:
            i += 1

        # Second time was a failure
        i = 0
        for rset in all_records:
            i += 1

        # Cleanup indivual records
        rrs = ResourceRecordSets(self.conn, self.zone.id)
        for hostid in range(hosts):
<<<<<<< HEAD
            rec = "test" + str(hostid) + ".%s" % self.base_domain
=======
            rec = "test" + str(hostid) + ".bototest.com"
>>>>>>> c8b4db6f
            deleted = rrs.add_change("DELETE", rec, "A")
            ip = '192.168.0.' + str(hostid)
            deleted.add_value(ip)

            # Max 100 changes per commit
            if (hostid + 1) % 100 == 0:
                rrs.commit()
                rrs = ResourceRecordSets(self.conn, self.zone.id)

        rrs.commit()

        # 2nd count should match the number of hosts plus NS/SOA records
        records = hosts + 2
        self.assertEqual(i, records)

if __name__ == '__main__':
    unittest.main()<|MERGE_RESOLUTION|>--- conflicted
+++ resolved
@@ -27,39 +27,16 @@
 from boto.route53.connection import Route53Connection
 from boto.route53.record import ResourceRecordSets
 
-<<<<<<< HEAD
-
-class TestRoute53ResourceRecordSets(unittest.TestCase):
-    def setUp(self):
-        super(TestRoute53ResourceRecordSets, self).setUp()
-        self.conn = Route53Connection()
-        self.base_domain = 'boto-test-%s.com' % str(int(time.time()))
-        self.zone = self.conn.create_zone(self.base_domain)
-
-    def tearDown(self):
-        self.zone.delete()
-        super(TestRoute53ResourceRecordSets, self).tearDown()
-
+class TestRoute53ResourceRecordSets(Route53TestCase):
     def test_add_change(self):
         rrs = ResourceRecordSets(self.conn, self.zone.id)
 
         created = rrs.add_change("CREATE", "vpn.%s." % self.base_domain, "A")
-=======
-class TestRoute53ResourceRecordSets(Route53TestCase):
-    def test_add_change(self):
-        rrs = ResourceRecordSets(self.conn, self.zone.id)
-
-        created = rrs.add_change("CREATE", "vpn.bototest.com.", "A")
->>>>>>> c8b4db6f
         created.add_value('192.168.0.25')
         rrs.commit()
 
         rrs = ResourceRecordSets(self.conn, self.zone.id)
-<<<<<<< HEAD
         deleted = rrs.add_change('DELETE', "vpn.%s." % self.base_domain, "A")
-=======
-        deleted = rrs.add_change('DELETE', "vpn.bototest.com.", "A")
->>>>>>> c8b4db6f
         deleted.add_value('192.168.0.25')
         rrs.commit()
 
@@ -68,11 +45,7 @@
         hosts = 101
 
         for hostid in range(hosts):
-<<<<<<< HEAD
             rec = "test" + str(hostid) + ".%s" % self.base_domain
-=======
-            rec = "test" + str(hostid) + ".bototest.com"
->>>>>>> c8b4db6f
             created = rrs.add_change("CREATE", rec, "A")
             ip = '192.168.0.' + str(hostid)
             created.add_value(ip)
@@ -99,11 +72,7 @@
         # Cleanup indivual records
         rrs = ResourceRecordSets(self.conn, self.zone.id)
         for hostid in range(hosts):
-<<<<<<< HEAD
             rec = "test" + str(hostid) + ".%s" % self.base_domain
-=======
-            rec = "test" + str(hostid) + ".bototest.com"
->>>>>>> c8b4db6f
             deleted = rrs.add_change("DELETE", rec, "A")
             ip = '192.168.0.' + str(hostid)
             deleted.add_value(ip)
