--- conflicted
+++ resolved
@@ -177,7 +177,7 @@
         """
         uri = 'vaults/%s' % vault_name
         return self.make_request('PUT', uri, ok_responses=(201,),
-                                 response_headers=[(u'Location', u'Location')])
+                                 response_headers=[('Location', 'Location')])
 
     def delete_vault(self, vault_name):
         """
@@ -620,14 +620,8 @@
         """
         headers = {'x-amz-content-sha256': linear_hash,
                    'x-amz-sha256-tree-hash': tree_hash,
-<<<<<<< HEAD
                    'Content-Range': 'bytes %d-%d/*' % byte_range}
-        response_headers = [('x-amz-sha256-tree-hash', u'TreeHash')]
-=======
-                   'Content-Range': 'bytes %d-%d/*' % (byte_range[0],
-                                                     byte_range[1])}
         response_headers = [('x-amz-sha256-tree-hash', 'TreeHash')]
->>>>>>> 77f2697b
         uri = 'vaults/%s/multipart-uploads/%s' % (vault_name, upload_id)
         return self.make_request('PUT', uri, headers=headers,
                                  data=part_data, ok_responses=(204,),
