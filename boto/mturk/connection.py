# Copyright (c) 2006,2007 Mitch Garnaat http://garnaat.org/
#
# Permission is hereby granted, free of charge, to any person obtaining a
# copy of this software and associated documentation files (the
# "Software"), to deal in the Software without restriction, including
# without limitation the rights to use, copy, modify, merge, publish, dis-
# tribute, sublicense, and/or sell copies of the Software, and to permit
# persons to whom the Software is furnished to do so, subject to the fol-
# lowing conditions:
#
# The above copyright notice and this permission notice shall be included
# in all copies or substantial portions of the Software.
#
# THE SOFTWARE IS PROVIDED "AS IS", WITHOUT WARRANTY OF ANY KIND, EXPRESS
# OR IMPLIED, INCLUDING BUT NOT LIMITED TO THE WARRANTIES OF MERCHANTABIL-
# ITY, FITNESS FOR A PARTICULAR PURPOSE AND NONINFRINGEMENT. IN NO EVENT
# SHALL THE AUTHOR BE LIABLE FOR ANY CLAIM, DAMAGES OR OTHER LIABILITY, 
# WHETHER IN AN ACTION OF CONTRACT, TORT OR OTHERWISE, ARISING FROM,
# OUT OF OR IN CONNECTION WITH THE SOFTWARE OR THE USE OR OTHER DEALINGS
# IN THE SOFTWARE.

import xml.sax
import datetime
import itertools

from boto import handler
from boto.mturk.price import Price
import boto.mturk.notification
from boto.connection import AWSQueryConnection
from boto.exception import EC2ResponseError
from boto.resultset import ResultSet
from boto.mturk.question import QuestionForm, ExternalQuestion

class MTurkRequestError(EC2ResponseError):
	"Error for MTurk Requests"
	# todo: subclass from an abstract parent of EC2ResponseError

class MTurkConnection(AWSQueryConnection):
    
    APIVersion = '2008-08-02'
    SignatureVersion = '1'
    
    def __init__(self, aws_access_key_id=None, aws_secret_access_key=None,
                 is_secure=False, port=None, proxy=None, proxy_port=None,
                 proxy_user=None, proxy_pass=None, host='mechanicalturk.amazonaws.com', debug=0,
                 https_connection_factory=None):
        AWSQueryConnection.__init__(self, aws_access_key_id, aws_secret_access_key,
                                    is_secure, port, proxy, proxy_port, proxy_user, proxy_pass,
                                    host, debug, https_connection_factory)
    
    def get_account_balance(self):
        """
        """
        params = {}
        return self._process_request('GetAccountBalance', params, [('AvailableBalance', Price),
                                                                   ('OnHoldBalance', Price)])
    
    def register_hit_type(self, title, description, reward, duration,
                          keywords=None, approval_delay=None, qual_req=None):
        """
        Register a new HIT Type
        \ttitle, description are strings
        \treward is a Price object
        \tduration can be a timedelta, or an object castable to an int
        """
        params = dict(
            Title=title,
            Description=description,
            AssignmentDurationInSeconds=
                self.duration_as_seconds(duration),
            )
        params.update(MTurkConnection.get_price_as_price(reward).get_as_params('Reward'))
        params.update(qual_req.get_as_params())

        if keywords:
            params['Keywords'] = self.get_keywords_as_string(keywords)

        if approval_delay is not None:
            params['AutoApprovalDelayInSeconds']= approval_delay

        return self._process_request('RegisterHITType', params)

    def set_email_notification(self, hit_type, email, event_types=None):
        """
        Performs a SetHITTypeNotification operation to set email notification for a specified HIT type
        """
        return self._set_notification(hit_type, 'Email', email, event_types)
    
    def set_rest_notification(self, hit_type, url, event_types=None):
        """
        Performs a SetHITTypeNotification operation to set REST notification for a specified HIT type
        """
        return self._set_notification(hit_type, 'REST', url, event_types)
        
    def _set_notification(self, hit_type, transport, destination, event_types=None):
        """
        Common SetHITTypeNotification operation to set notification for a specified HIT type
        """
        assert type(hit_type) is str, "hit_type argument should be a string."
        
        params = {'HITTypeId': hit_type}
        
        # from the Developer Guide:
        # The 'Active' parameter is optional. If omitted, the active status of the HIT type's
        # notification specification is unchanged. All HIT types begin with their
        # notification specifications in the "inactive" status.
        notification_params = {'Destination': destination,
                               'Transport': transport,
                               'Version': boto.mturk.notification.NotificationMessage.NOTIFICATION_VERSION,
                               'Active': True,
                               }

        # add specific event types if required
        if event_types:
            self.build_list_params(notification_params, event_types, 'EventType')
        
        # Set up dict of 'Notification.1.Transport' etc. values
        notification_rest_params = {}
        num = 1
        for key in notification_params:
            notification_rest_params['Notification.%d.%s' % (num, key)] = notification_params[key]
        
        # Update main params dict
        params.update(notification_rest_params)
        
        # Execute operation
        return self._process_request('SetHITTypeNotification', params)
    
<<<<<<< HEAD
    def create_hit(self, hit_type=None, question=None, lifetime=60*60*24*7, max_assignments=1, 
                   title=None, description=None, keywords=None, reward=None,
                   duration=60*60*24*7, approval_delay=None, annotation=None,
                   questions=None, qualifications=None, response_groups=None):
=======
    def create_hit(self, hit_type=None, question=None,
                   lifetime=datetime.timedelta(days=7),
                   max_assignments=1, 
                   title=None, description=None, keywords=None,
                   reward=None, duration=datetime.timedelta(days=7),
                   approval_delay=None, annotation=None, qual_req=None, 
                   questions=None, qualifications=None,
                   response_groups=None):
>>>>>>> 16ed9e2d
        """
        Creates a new HIT.
        Returns a ResultSet
        See: http://docs.amazonwebservices.com/AWSMechanicalTurkRequester/2006-10-31/ApiReference_CreateHITOperation.html
        """
        
        # handle single or multiple questions
        neither = question is None and questions is None
        both = question is not None and questions is not None
        if neither or both:
            raise ValueError("Must specify either question (single Question instance) or questions (list or QuestionForm instance), but not both")

        if question:
            questions = [question]
        question_param = QuestionForm(questions)
        if isinstance(question, ExternalQuestion):
            question_param = question
        
        # Handle basic required arguments and set up params dict
        params = {'Question': question_param.get_as_xml(),
                  'LifetimeInSeconds' : lifetime,
                  'MaxAssignments' : max_assignments,
                  }

        # if hit type specified then add it
        # else add the additional required parameters
        if hit_type:
            params['HITTypeId'] = hit_type
        else:
            # Handle keywords
            final_keywords = MTurkConnection.get_keywords_as_string(keywords)
            
            # Handle price argument
            final_price = MTurkConnection.get_price_as_price(reward)
            
            final_duration = self.duration_as_seconds(duration)

            additional_params = dict(
                Title=title,
                Description=description,
                Keywords=final_keywords,
                AssignmentDurationInSeconds=final_duration,
                )
            additional_params.update(final_price.get_as_params('Reward'))

            if approval_delay is not None:
                additional_params['AutoApprovalDelayInSeconds'] = approval_delay

            # add these params to the others
            params.update(additional_params)

        # add the annotation if specified
        if annotation is not None:
            params['RequesterAnnotation'] = annotation
               
        # Add the Qualifications if specified
        if qualifications is not None:
            params.update(qualifications.get_as_params())

        # Handle optional response groups argument
        if response_groups:
            self.build_list_params(params, response_groups, 'ResponseGroup')
                
        # Submit
        return self._process_request('CreateHIT', params, [('HIT', HIT),])

    def change_hit_type_of_hit(self, hit_id, hit_type):
        """
        Change the HIT type of an existing HIT. Note that the reward associated
        with the new HIT type must match the reward of the current HIT type in
        order for the operation to be valid.
        \thit_id is a string
        \thit_type is a string
        """
        params = {'HITId' : hit_id,
                  'HITTypeId': hit_type}

        return self._process_request('ChangeHITTypeOfHIT', params)
    
    def get_reviewable_hits(self, hit_type=None, status='Reviewable',
                            sort_by='Expiration', sort_direction='Ascending', 
                            page_size=10, page_number=1):
        """
        Retrieve the HITs that have a status of Reviewable, or HITs that
        have a status of Reviewing, and that belong to the Requester calling the operation.
        """
        params = {'Status' : status,
                  'SortProperty' : sort_by,
                  'SortDirection' : sort_direction,
                  'PageSize' : page_size,
                  'PageNumber' : page_number}

        # Handle optional hit_type argument
        if hit_type is not None:
            params.update({'HITTypeId': hit_type})

        return self._process_request('GetReviewableHITs', params, [('HIT', HIT),])

    @staticmethod
    def _get_pages(page_size, total_records):
        """
        Given a page size (records per page) and a total number of
        records, return the page numbers to be retrieved.
        """
        pages = total_records/page_size+bool(total_records%page_size)
        return range(1, pages+1)


    def get_all_hits(self):
        """
        Return all of a Requester's HITs
        
        Despite what search_hits says, it does not return all hits, but
        instead returns a page of hits. This method will pull the hits
        from the server 100 at a time, but will yield the results
        iteratively, so subsequent requests are made on demand.
        """
        page_size = 100
        search_rs = self.search_hits(page_size=page_size)
        total_records = int(search_rs.TotalNumResults)
        get_page_hits = lambda(page): self.search_hits(page_size=page_size, page_number=page)
        page_nums = self._get_pages(page_size, total_records)
        hit_sets = itertools.imap(get_page_hits, page_nums)
        return itertools.chain.from_iterable(hit_sets)

    def search_hits(self, sort_by='CreationTime', sort_direction='Ascending', 
                    page_size=10, page_number=1):
        """
        Return a page of a Requester's HITs, on behalf of the Requester.
        The operation returns HITs of any status, except for HITs that
        have been disposed with the DisposeHIT operation.
        Note:
        The SearchHITs operation does not accept any search parameters
        that filter the results.
        """
        params = {'SortProperty' : sort_by,
                  'SortDirection' : sort_direction,
                  'PageSize' : page_size,
                  'PageNumber' : page_number}

        return self._process_request('SearchHITs', params, [('HIT', HIT),])

    def get_assignments(self, hit_id, status=None,
                            sort_by='SubmitTime', sort_direction='Ascending', 
                            page_size=10, page_number=1):
        """
        Retrieves completed assignments for a HIT. 
        Use this operation to retrieve the results for a HIT.

        The returned ResultSet will have the following attributes:

        NumResults
                The number of assignments on the page in the filtered results list, 
                equivalent to the number of assignments being returned by this call.
                A non-negative integer
        PageNumber
                The number of the page in the filtered results list being returned.
                A positive integer
        TotalNumResults
                The total number of HITs in the filtered results list based on this call.
                A non-negative integer

        The ResultSet will contain zero or more Assignment objects 

        """
        params = {'HITId' : hit_id,
                  'SortProperty' : sort_by,
                  'SortDirection' : sort_direction,
                  'PageSize' : page_size,
                  'PageNumber' : page_number}

        if status is not None:
            params['AssignmentStatus'] = status

        return self._process_request('GetAssignmentsForHIT', params, [('Assignment', Assignment),])

    def approve_assignment(self, assignment_id, feedback=None):
        """
        """
        params = {'AssignmentId' : assignment_id,}
        if feedback:
            params['RequesterFeedback'] = feedback
        return self._process_request('ApproveAssignment', params)

    def reject_assignment(self, assignment_id, feedback=None):
        """
        """
        params = {'AssignmentId' : assignment_id,}
        if feedback:
            params['RequesterFeedback'] = feedback
        return self._process_request('RejectAssignment', params)

    def get_hit(self, hit_id):
        """
        """
        params = {'HITId' : hit_id,}
        return self._process_request('GetHIT', params, [('HIT', HIT),])

    def set_reviewing(self, hit_id, revert=None):
        """
        Update a HIT with a status of Reviewable to have a status of Reviewing, 
        or reverts a Reviewing HIT back to the Reviewable status.

        Only HITs with a status of Reviewable can be updated with a status of Reviewing. 
        Similarly, only Reviewing HITs can be reverted back to a status of Reviewable.
        """
        params = {'HITId' : hit_id,}
        if revert:
            params['Revert'] = revert
        return self._process_request('SetHITAsReviewing', params)

    def disable_hit(self, hit_id):
        """
        Remove a HIT from the Mechanical Turk marketplace, approves all submitted assignments 
        that have not already been approved or rejected, and disposes of the HIT and all
        assignment data.

        Assignments for the HIT that have already been submitted, but not yet approved or rejected, will be
        automatically approved. Assignments in progress at the time of the call to DisableHIT will be
        approved once the assignments are submitted. You will be charged for approval of these assignments.
        DisableHIT completely disposes of the HIT and all submitted assignment data. Assignment results
        data cannot be retrieved for a HIT that has been disposed.

        It is not possible to re-enable a HIT once it has been disabled. To make the work from a disabled HIT
        available again, create a new HIT.
        """
        params = {'HITId' : hit_id,}
        return self._process_request('DisableHIT', params)

    def dispose_hit(self, hit_id):
        """
        Dispose of a HIT that is no longer needed.

        Only HITs in the "reviewable" state, with all submitted assignments approved or rejected, 
        can be disposed. A Requester can call GetReviewableHITs to determine which HITs are 
        reviewable, then call GetAssignmentsForHIT to retrieve the assignments. 
        Disposing of a HIT removes the HIT from the results of a call to GetReviewableHITs.
        """
        params = {'HITId' : hit_id,}
        return self._process_request('DisposeHIT', params)

    def expire_hit(self, hit_id):

        """
        Expire a HIT that is no longer needed.

        The effect is identical to the HIT expiring on its own. The HIT no longer appears on the 
        Mechanical Turk web site, and no new Workers are allowed to accept the HIT. Workers who 
        have accepted the HIT prior to expiration are allowed to complete it or return it, or 
        allow the assignment duration to elapse (abandon the HIT). Once all remaining assignments 
        have been submitted, the expired HIT becomes "reviewable", and will be returned by a call 
        to GetReviewableHITs.
        """
        params = {'HITId' : hit_id,}
        return self._process_request('ForceExpireHIT', params)

    def extend_hit(self, hit_id, assignments_increment=None, expiration_increment=None):
        """
        Increase the maximum number of assignments, or extend the expiration date, of an existing HIT.
        
        NOTE: If a HIT has a status of Reviewable and the HIT is extended to make it Available, the
        HIT will not be returned by GetReviewableHITs, and its submitted assignments will not
        be returned by GetAssignmentsForHIT, until the HIT is Reviewable again.
        Assignment auto-approval will still happen on its original schedule, even if the HIT has
        been extended. Be sure to retrieve and approve (or reject) submitted assignments before
        extending the HIT, if so desired.
        """
        # must provide assignment *or* expiration increment
        if (assignments_increment is None and expiration_increment is None) or \
           (assignments_increment is not None and expiration_increment is not None):
            raise ValueError("Must specify either assignments_increment or expiration_increment, but not both")

        params = {'HITId' : hit_id,}
        if assignments_increment:
            params['MaxAssignmentsIncrement'] = assignments_increment
        if expiration_increment:
            params['ExpirationIncrementInSeconds'] = expiration_increment

        return self._process_request('ExtendHIT', params)

    def get_help(self, about, help_type='Operation'):
        """
        Return information about the Mechanical Turk Service operations and response group
        NOTE - this is basically useless as it just returns the URL of the documentation

        help_type: either 'Operation' or 'ResponseGroup'
        """
        params = {'About': about, 'HelpType': help_type,}
        return self._process_request('Help', params)

    def grant_bonus(self, worker_id, assignment_id, bonus_price, reason):
        """
        Issues a payment of money from your account to a Worker.
        To be eligible for a bonus, the Worker must have submitted results for one of your
        HITs, and have had those results approved or rejected. This payment happens separately
        from the reward you pay to the Worker when you approve the Worker's assignment.
        The Bonus must be passed in as an instance of the Price object.
        """
        params = bonus_price.get_as_params('BonusAmount', 1)
        params['WorkerId'] = worker_id
        params['AssignmentId'] = assignment_id
        params['Reason'] = reason

        return self._process_request('GrantBonus', params)

    def _process_request(self, request_type, params, marker_elems=None):
        """
        Helper to process the xml response from AWS
        """
        response = self.make_request(request_type, params, verb='POST')
        return self._process_response(response, marker_elems)

    def _process_response(self, response, marker_elems=None):
        """
        Helper to process the xml response from AWS
        """
        body = response.read()
        #print body
        if '<Errors>' not in body:
            rs = ResultSet(marker_elems)
            h = handler.XmlHandler(rs, self)
            xml.sax.parseString(body, h)
            return rs
        else:
            raise MTurkRequestError(response.status, response.reason, body)

    @staticmethod
    def get_keywords_as_string(keywords):
        """
        Returns a comma+space-separated string of keywords from either a list or a string
        """
        if type(keywords) is list:
            keywords = ', '.join(keywords)
        if type(keywords) is str:
            final_keywords = keywords
        elif type(keywords) is unicode:
            final_keywords = keywords.encode('utf-8')
        elif keywords is None:
            final_keywords = ""
        else:
            raise TypeError("keywords argument must be a string or a list of strings; got a %s" % type(keywords))
        return final_keywords
    
    @staticmethod
    def get_price_as_price(reward):
        """
        Returns a Price data structure from either a float or a Price
        """
        if isinstance(reward, Price):
            final_price = reward
        else:
            final_price = Price(reward)
        return final_price

    @staticmethod
    def duration_as_seconds(duration):
        if isinstance(duration, datetime.timedelta):
            duration = duration.days*86400 + duration.seconds
        try:
            duration = int(duration)
        except TypeError:
            raise TypeError("Duration must be a timedelta or int-castable, got %s" % type(duration))
        return duration

class BaseAutoResultElement:
    """
    Base class to automatically add attributes when parsing XML
    """
    def __init__(self, connection):
		pass

    def startElement(self, name, attrs, connection):
        return None

    def endElement(self, name, value, connection):
        setattr(self, name, value)

class HIT(BaseAutoResultElement):
    """
    Class to extract a HIT structure from a response (used in ResultSet)
    
    Will have attributes named as per the Developer Guide, 
    e.g. HITId, HITTypeId, CreationTime
    """

    # property helper to determine if HIT has expired
    def _has_expired(self):
        """ Has this HIT expired yet? """
        expired = False
        if hasattr(self, 'Expiration'):
            now = datetime.datetime.utcnow()
            expiration = datetime.datetime.strptime(self.Expiration, '%Y-%m-%dT%H:%M:%SZ')
            expired = (now >= expiration)
        else:
            raise ValueError("ERROR: Request for expired property, but no Expiration in HIT!")
        return expired

    # are we there yet?
    expired = property(_has_expired)

class Assignment(BaseAutoResultElement):
    """
    Class to extract an Assignment structure from a response (used in ResultSet)
    
    Will have attributes named as per the Developer Guide, 
    e.g. AssignmentId, WorkerId, HITId, Answer, etc
    """

    def __init__(self, connection):
        BaseAutoResultElement.__init__(self, connection)
        self.answers = []

    def endElement(self, name, value, connection):
        # the answer consists of embedded XML, so it needs to be parsed independantly
        if name == 'Answer':
            answer_rs = ResultSet([('Answer', QuestionFormAnswer),])
            h = handler.XmlHandler(answer_rs, connection)
            value = connection.get_utf8_value(value)
            xml.sax.parseString(value, h)
            self.answers.append(answer_rs)
        else:
            BaseAutoResultElement.endElement(self, name, value, connection)

class QuestionFormAnswer(BaseAutoResultElement):
    """
    Class to extract Answers from inside the embedded XML QuestionFormAnswers element inside the
    Answer element which is part of the Assignment structure

    A QuestionFormAnswers element contains an Answer element for each question in the HIT or
    Qualification test for which the Worker provided an answer. Each Answer contains a
    QuestionIdentifier element whose value corresponds to the QuestionIdentifier of a
    Question in the QuestionForm. See the QuestionForm data structure for more information about
    questions and answer specifications.

    If the question expects a free-text answer, the Answer element contains a FreeText element. This
    element contains the Worker's answer

    *NOTE* - currently really only supports free-text answers
    """

    def __init__(self, connection):
        BaseAutoResultElement.__init__(self, connection)
        self.fields = []
        self.qid = None

    def endElement(self, name, value, connection):
        if name == 'QuestionIdentifier':
            self.qid = value
        elif name == 'FreeText' and self.qid:
            self.fields.append((self.qid,value))
        elif name == 'Answer':
            self.qid = None<|MERGE_RESOLUTION|>--- conflicted
+++ resolved
@@ -126,21 +126,14 @@
         # Execute operation
         return self._process_request('SetHITTypeNotification', params)
     
-<<<<<<< HEAD
-    def create_hit(self, hit_type=None, question=None, lifetime=60*60*24*7, max_assignments=1, 
-                   title=None, description=None, keywords=None, reward=None,
-                   duration=60*60*24*7, approval_delay=None, annotation=None,
-                   questions=None, qualifications=None, response_groups=None):
-=======
     def create_hit(self, hit_type=None, question=None,
                    lifetime=datetime.timedelta(days=7),
                    max_assignments=1, 
                    title=None, description=None, keywords=None,
                    reward=None, duration=datetime.timedelta(days=7),
-                   approval_delay=None, annotation=None, qual_req=None, 
+                   approval_delay=None, annotation=None,
                    questions=None, qualifications=None,
                    response_groups=None):
->>>>>>> 16ed9e2d
         """
         Creates a new HIT.
         Returns a ResultSet
