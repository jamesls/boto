--- conflicted
+++ resolved
@@ -179,11 +179,7 @@
         self.acl_class = self.AclClassMap[self.name]
         self.canned_acls = self.CannedAclsMap[self.name]
         self._credential_expiry_time = None
-<<<<<<< HEAD
-        self.get_credentials(access_key, secret_key, security_token)
-=======
-        self.get_credentials(access_key, secret_key, profile_name)
->>>>>>> 944dc8ab
+        self.get_credentials(access_key, secret_key, security_token, profile_name)
         self.configure_headers()
         self.configure_errors()
         # Allow config file to override default host and port.
@@ -246,14 +242,9 @@
             else:
                 return False
 
-<<<<<<< HEAD
     def get_credentials(self, access_key=None, secret_key=None,
-                        security_token=None):
+                        security_token=None, profile_name=None):
         access_key_name, secret_key_name, security_token_name = self.CredentialMap[self.name]
-=======
-    def get_credentials(self, access_key=None, secret_key=None, profile_name=None):
-        access_key_name, secret_key_name = self.CredentialMap[self.name]
->>>>>>> 944dc8ab
         if access_key is not None:
             self.access_key = access_key
             boto.log.debug("Using access key provided by client.")
