# Copyright (c) 2009-2012 Mitch Garnaat http://garnaat.org/
# Copyright (c) 2012 Amazon.com, Inc. or its affiliates.  All Rights Reserved
#
# Permission is hereby granted, free of charge, to any person obtaining a
# copy of this software and associated documentation files (the
# "Software"), to deal in the Software without restriction, including
# without limitation the rights to use, copy, modify, merge, publish, dis-
# tribute, sublicense, and/or sell copies of the Software, and to permit
# persons to whom the Software is furnished to do so, subject to the fol-
# lowing conditions:
#
# The above copyright notice and this permission notice shall be included
# in all copies or substantial portions of the Software.
#
# THE SOFTWARE IS PROVIDED "AS IS", WITHOUT WARRANTY OF ANY KIND, EXPRESS
# OR IMPLIED, INCLUDING BUT NOT LIMITED TO THE WARRANTIES OF MERCHANTABIL-
# ITY, FITNESS FOR A PARTICULAR PURPOSE AND NONINFRINGEMENT. IN NO EVENT
# SHALL THE AUTHOR BE LIABLE FOR ANY CLAIM, DAMAGES OR OTHER LIABILITY,
# WHETHER IN AN ACTION OF CONTRACT, TORT OR OTHERWISE, ARISING FROM,
# OUT OF OR IN CONNECTION WITH THE SOFTWARE OR THE USE OR OTHER DEALINGS
# IN THE SOFTWARE.
#


class BlockDeviceType(object):
    """
    Represents parameters for a block device.
    """

    def __init__(self,
                 connection=None,
                 ephemeral_name=None,
                 no_device=False,
                 volume_id=None,
                 snapshot_id=None,
                 status=None,
                 attach_time=None,
                 delete_on_termination=False,
                 size=None,
                 volume_type=None,
                 iops=None):
        self.connection = connection
        self.ephemeral_name = ephemeral_name
        self.no_device = no_device
        self.volume_id = volume_id
        self.snapshot_id = snapshot_id
        self.status = status
        self.attach_time = attach_time
        self.delete_on_termination = delete_on_termination
        self.size = size
        self.volume_type = volume_type
        self.iops = iops

    def startElement(self, name, attrs, connection):
        pass

    def endElement(self, name, value, connection):
        if name == 'volumeId':
            self.volume_id = value
        elif name == 'virtualName':
            self.ephemeral_name = value
        elif name == 'NoDevice':
            self.no_device = (value == 'true')
        elif name == 'snapshotId':
            self.snapshot_id = value
        elif name == 'volumeSize':
            self.size = int(value)
        elif name == 'status':
            self.status = value
        elif name == 'attachTime':
            self.attach_time = value
        elif name == 'deleteOnTermination':
<<<<<<< HEAD
            self.delete_on_termination = (value == 'true')
=======
            if value == 'true':
                self.delete_on_termination = True
            else:
                self.delete_on_termination = False
        elif name == 'volumeType':
            self.volume_type = value
        elif name == 'iops':
            self.iops = int(value)
>>>>>>> 46985908
        else:
            setattr(self, name, value)

# for backwards compatibility
EBSBlockDeviceType = BlockDeviceType


class BlockDeviceMapping(dict):
    """
    Represents a collection of BlockDeviceTypes when creating ec2 instances.

    Example:
    dev_sda1 = BlockDeviceType()
    dev_sda1.size = 100   # change root volume to 100GB instead of default
    bdm = BlockDeviceMapping()
    bdm['/dev/sda1'] = dev_sda1
    reservation = image.run(..., block_device_map=bdm, ...)
    """

    def __init__(self, connection=None):
        """
        :type connection: :class:`boto.ec2.EC2Connection`
        :param connection: Optional connection.
        """
        dict.__init__(self)
        self.connection = connection
        self.current_name = None
        self.current_value = None

    def startElement(self, name, attrs, connection):
        if name == 'ebs' or name == 'virtualName':
            self.current_value = BlockDeviceType(self)
            return self.current_value

    def endElement(self, name, value, connection):
        if name == 'device' or name == 'deviceName':
            self.current_name = value
        elif name == 'item':
            self[self.current_name] = self.current_value

    def build_list_params(self, params, prefix=''):
        i = 1
        for dev_name in self:
            pre = '%sBlockDeviceMapping.%d' % (prefix, i)
            params['%s.DeviceName' % pre] = dev_name
            block_dev = self[dev_name]
            if block_dev.ephemeral_name:
                params['%s.VirtualName' % pre] = block_dev.ephemeral_name
            else:
                if block_dev.no_device:
                    params['%s.Ebs.NoDevice' % pre] = 'true'
                if block_dev.snapshot_id:
                    params['%s.Ebs.SnapshotId' % pre] = block_dev.snapshot_id
                if block_dev.size:
                    params['%s.Ebs.VolumeSize' % pre] = block_dev.size
                if block_dev.delete_on_termination:
                    params['%s.Ebs.DeleteOnTermination' % pre] = 'true'
                else:
                    params['%s.Ebs.DeleteOnTermination' % pre] = 'false'
                if block_dev.volume_type:
                    params['%s.Ebs.VolumeType' % pre] = block_dev.volume_type
                if block_dev.iops is not None:
                    params['%s.Ebs.Iops' % pre] = block_dev.iops
            i += 1<|MERGE_RESOLUTION|>--- conflicted
+++ resolved
@@ -70,18 +70,11 @@
         elif name == 'attachTime':
             self.attach_time = value
         elif name == 'deleteOnTermination':
-<<<<<<< HEAD
             self.delete_on_termination = (value == 'true')
-=======
-            if value == 'true':
-                self.delete_on_termination = True
-            else:
-                self.delete_on_termination = False
         elif name == 'volumeType':
             self.volume_type = value
         elif name == 'iops':
             self.iops = int(value)
->>>>>>> 46985908
         else:
             setattr(self, name, value)
 
