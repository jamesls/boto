# Copyright (c) 2009-2011 Reza Lotun http://reza.lotun.name/
#
# Permission is hereby granted, free of charge, to any person obtaining a
# copy of this software and associated documentation files (the
# "Software"), to deal in the Software without restriction, including
# without limitation the rights to use, copy, modify, merge, publish, dis-
# tribute, sublicense, and/or sell copies of the Software, and to permit
# persons to whom the Software is furnished to do so, subject to the fol-
# lowing conditions:
#
# The above copyright notice and this permission notice shall be included
# in all copies or substantial portions of the Software.
#
# THE SOFTWARE IS PROVIDED "AS IS", WITHOUT WARRANTY OF ANY KIND, EXPRESS
# OR IMPLIED, INCLUDING BUT NOT LIMITED TO THE WARRANTIES OF MERCHANTABIL-
# ITY, FITNESS FOR A PARTICULAR PURPOSE AND NONINFRINGEMENT. IN NO EVENT
# SHALL THE AUTHOR BE LIABLE FOR ANY CLAIM, DAMAGES OR OTHER LIABILITY,
# WHETHER IN AN ACTION OF CONTRACT, TORT OR OTHERWISE, ARISING FROM,
# OUT OF OR IN CONNECTION WITH THE SOFTWARE OR THE USE OR OTHER DEALINGS
# IN THE SOFTWARE.

from boto.ec2.elb.listelement import ListElement
from boto.resultset import ResultSet
from boto.ec2.autoscale.launchconfig import LaunchConfiguration
from boto.ec2.autoscale.request import Request
from boto.ec2.autoscale.instance import Instance
from boto.ec2.autoscale.tag import Tag


class ProcessType(object):
    def __init__(self, connection=None):
        self.connection = connection
        self.process_name = None

    def __repr__(self):
        return 'ProcessType(%s)' % self.process_name

    def startElement(self, name, attrs, connection):
        pass

    def endElement(self, name, value, connection):
        if name == 'ProcessName':
            self.process_name = value


class SuspendedProcess(object):
    def __init__(self, connection=None):
        self.connection = connection
        self.process_name = None
        self.reason = None

    def __repr__(self):
        return 'SuspendedProcess(%s, %s)' % (self.process_name, self.reason)

    def startElement(self, name, attrs, connection):
        pass

    def endElement(self, name, value, connection):
        if name == 'ProcessName':
            self.process_name = value
        elif name == 'SuspensionReason':
            self.reason = value


class EnabledMetric(object):
    def __init__(self, connection=None, metric=None, granularity=None):
        self.connection = connection
        self.metric = metric
        self.granularity = granularity

    def __repr__(self):
        return 'EnabledMetric(%s, %s)' % (self.metric, self.granularity)

    def startElement(self, name, attrs, connection):
        pass

    def endElement(self, name, value, connection):
        if name == 'Granularity':
            self.granularity = value
        elif name == 'Metric':
            self.metric = value


class TerminationPolicies(list):

    def startElement(self, name, attrs, connection):
        pass

    def endElement(self, name, value, connection):
        if name == 'member':
            self.append(value)


class AutoScalingGroup(object):
    def __init__(self, connection=None, name=None,
                 launch_config=None, availability_zones=None,
                 load_balancers=None, default_cooldown=None,
                 health_check_type=None, health_check_period=None,
                 placement_group=None, vpc_zone_identifier=None,
<<<<<<< HEAD
                 desired_capacity=None, min_size=None, max_size=None,
                 **kwargs):
=======
                 desired_capacity=None, min_size=None, max_size=None, 
                 tags=None, **kwargs):
>>>>>>> 677c1bf6
        """
        Creates a new AutoScalingGroup with the specified name.

        You must not have already used up your entire quota of
        AutoScalingGroups in order for this call to be successful. Once the
        creation request is completed, the AutoScalingGroup is ready to be
        used in other calls.

        :type name: str
        :param name: Name of autoscaling group (required).

        :type availability_zones: list
        :param availability_zones: List of availability zones (required).

        :type default_cooldown: int
        :param default_cooldown: Number of seconds after a Scaling Activity
            completes before any further scaling activities can start.

        :type desired_capacity: int
        :param desired_capacity: The desired capacity for the group.

        :type health_check_period: str
        :param health_check_period: Length of time in seconds after a new
            EC2 instance comes into service that Auto Scaling starts
            checking its health.

        :type health_check_type: str
        :param health_check_type: The service you want the health status from,
            Amazon EC2 or Elastic Load Balancer.

        :type launch_config_name: str or LaunchConfiguration
        :param launch_config_name: Name of launch configuration (required).

        :type load_balancers: list
        :param load_balancers: List of load balancers.

        :type max_size: int
        :param maxsize: Maximum size of group (required).

        :type min_size: int
        :param minsize: Minimum size of group (required).

        :type placement_group: str
        :param placement_group: Physical location of your cluster placement
            group created in Amazon EC2.

        :type vpc_zone_identifier: str
        :param vpc_zone_identifier: The subnet identifier of the Virtual
            Private Cloud.

        :rtype: :class:`boto.ec2.autoscale.group.AutoScalingGroup`
        :return: An autoscale group.
        """
        self.name = name or kwargs.get('group_name')   # backwards compat
        self.connection = connection
        self.min_size = int(min_size) if min_size is not None else None
        self.max_size = int(max_size) if max_size is not None else None
        self.created_time = None
        # backwards compatibility
        default_cooldown = default_cooldown or kwargs.get('cooldown')
        if default_cooldown is not None:
            default_cooldown = int(default_cooldown)
        self.default_cooldown = default_cooldown
        self.launch_config_name = launch_config
        if launch_config and isinstance(launch_config, LaunchConfiguration):
            self.launch_config_name = launch_config.name
        self.desired_capacity = desired_capacity
        lbs = load_balancers or []
        self.load_balancers = ListElement(lbs)
        zones = availability_zones or []
        self.availability_zones = ListElement(zones)
        self.health_check_period = health_check_period
        self.health_check_type = health_check_type
        self.placement_group = placement_group
        self.autoscaling_group_arn = None
        self.vpc_zone_identifier = vpc_zone_identifier
        self.instances = None
<<<<<<< HEAD
        self.tags = None
        self.termination_policies = TerminationPolicies()
=======
        self.tags = tags or None
>>>>>>> 677c1bf6

    # backwards compatible access to 'cooldown' param
    def _get_cooldown(self):
        return self.default_cooldown

    def _set_cooldown(self, val):
        self.default_cooldown = val

    cooldown = property(_get_cooldown, _set_cooldown)

    def __repr__(self):
        return 'AutoScaleGroup<%s>' % self.name

    def startElement(self, name, attrs, connection):
        if name == 'Instances':
            self.instances = ResultSet([('member', Instance)])
            return self.instances
        elif name == 'LoadBalancerNames':
            return self.load_balancers
        elif name == 'AvailabilityZones':
            return self.availability_zones
        elif name == 'EnabledMetrics':
            self.enabled_metrics = ResultSet([('member', EnabledMetric)])
            return self.enabled_metrics
        elif name == 'SuspendedProcesses':
            self.suspended_processes = ResultSet([('member', SuspendedProcess)])
            return self.suspended_processes
        elif name == 'Tags':
            self.tags = ResultSet([('member', Tag)])
            return self.tags
        elif name == 'TerminationPolicies':
            return self.termination_policies
        else:
            return

    def endElement(self, name, value, connection):
        if name == 'MinSize':
            self.min_size = int(value)
        elif name == 'AutoScalingGroupARN':
            self.autoscaling_group_arn = value
        elif name == 'CreatedTime':
            self.created_time = value
        elif name == 'DefaultCooldown':
            self.default_cooldown = int(value)
        elif name == 'LaunchConfigurationName':
            self.launch_config_name = value
        elif name == 'DesiredCapacity':
            self.desired_capacity = int(value)
        elif name == 'MaxSize':
            self.max_size = int(value)
        elif name == 'AutoScalingGroupName':
            self.name = value
        elif name == 'PlacementGroup':
            self.placement_group = value
        elif name == 'HealthCheckGracePeriod':
            try:
                self.health_check_period = int(value)
            except ValueError:
                self.health_check_period = None
        elif name == 'HealthCheckType':
            self.health_check_type = value
        elif name == 'VPCZoneIdentifier':
            self.vpc_zone_identifier = value
        else:
            setattr(self, name, value)

    def set_capacity(self, capacity):
        """
        Set the desired capacity for the group.
        """
        params = {'AutoScalingGroupName': self.name,
                  'DesiredCapacity': capacity}
        req = self.connection.get_object('SetDesiredCapacity', params,
                                         Request)
        self.connection.last_request = req
        return req

    def update(self):
        """
        Sync local changes with AutoScaling group.
        """
        return self.connection._update_group('UpdateAutoScalingGroup', self)

    def shutdown_instances(self):
        """
        Convenience method which shuts down all instances associated with
        this group.
        """
        self.min_size = 0
        self.max_size = 0
        self.desired_capacity = 0
        self.update()

    def delete(self, force_delete=False):
        """
        Delete this auto-scaling group if no instances attached or no
        scaling activities in progress.
        """
        return self.connection.delete_auto_scaling_group(self.name,
                                                         force_delete)

    def get_activities(self, activity_ids=None, max_records=50):
        """
        Get all activies for this group.
        """
        return self.connection.get_all_activities(self, activity_ids,
                                                  max_records)

    def put_notification_configuration(self, topic, notification_types):
        """
        Configures an Auto Scaling group to send notifications when
        specified events take place.
        """
        return self.connection.put_notification_configuration(self,
                                                              topic,
                                                              notification_types)

    def suspend_processes(self, scaling_processes=None):
        """
        Suspends Auto Scaling processes for an Auto Scaling group.
        """
        return self.connection.suspend_processes(self.name, scaling_processes)

    def resume_processes(self, scaling_processes=None):
        """
        Resumes Auto Scaling processes for an Auto Scaling group.
        """
        return self.connection.resume_processes(self.name, scaling_processes)


class AutoScalingGroupMetric(object):
    def __init__(self, connection=None):

        self.connection = connection
        self.metric = None
        self.granularity = None

    def __repr__(self):
        return 'AutoScalingGroupMetric:%s' % self.metric

    def startElement(self, name, attrs, connection):
        return

    def endElement(self, name, value, connection):
        if name == 'Metric':
            self.metric = value
        elif name == 'Granularity':
            self.granularity = value
        else:
            setattr(self, name, value)<|MERGE_RESOLUTION|>--- conflicted
+++ resolved
@@ -97,13 +97,8 @@
                  load_balancers=None, default_cooldown=None,
                  health_check_type=None, health_check_period=None,
                  placement_group=None, vpc_zone_identifier=None,
-<<<<<<< HEAD
                  desired_capacity=None, min_size=None, max_size=None,
-                 **kwargs):
-=======
-                 desired_capacity=None, min_size=None, max_size=None, 
                  tags=None, **kwargs):
->>>>>>> 677c1bf6
         """
         Creates a new AutoScalingGroup with the specified name.
 
@@ -181,12 +176,8 @@
         self.autoscaling_group_arn = None
         self.vpc_zone_identifier = vpc_zone_identifier
         self.instances = None
-<<<<<<< HEAD
-        self.tags = None
+        self.tags = tags or None
         self.termination_policies = TerminationPolicies()
-=======
-        self.tags = tags or None
->>>>>>> 677c1bf6
 
     # backwards compatible access to 'cooldown' param
     def _get_cooldown(self):
