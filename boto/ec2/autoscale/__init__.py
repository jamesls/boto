--- conflicted
+++ resolved
@@ -75,11 +75,7 @@
 
 class AutoScaleConnection(AWSQueryConnection):
     APIVersion = boto.config.get('Boto', 'autoscale_version', '2010-08-01')
-<<<<<<< HEAD
     DefaultRegionEndpoint = boto.config.get('Boto', 'autoscale_endpoint',
-=======
-    Endpoint = boto.config.get('Boto', 'autoscale_endpoint',
->>>>>>> c2065380
                                'autoscaling.amazonaws.com')
     DefaultRegionName =  boto.config.get('Boto', 'autoscale_region_name', 'us-east-1')
 
