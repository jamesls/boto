# Copyright (c) 2009-2010 Reza Lotun http://reza.lotun.name/
<<<<<<< HEAD
=======
# Copyright (c) 2011 Jann Kleen
>>>>>>> 4e7d77ac
#
# Permission is hereby granted, free of charge, to any person obtaining a
# copy of this software and associated documentation files (the
# "Software"), to deal in the Software without restriction, including
# without limitation the rights to use, copy, modify, merge, publish, dis-
# tribute, sublicense, and/or sell copies of the Software, and to permit
# persons to whom the Software is furnished to do so, subject to the fol-
# lowing conditions:
#
# The above copyright notice and this permission notice shall be included
# in all copies or substantial portions of the Software.
#
# THE SOFTWARE IS PROVIDED "AS IS", WITHOUT WARRANTY OF ANY KIND, EXPRESS
# OR IMPLIED, INCLUDING BUT NOT LIMITED TO THE WARRANTIES OF MERCHANTABIL-
# ITY, FITNESS FOR A PARTICULAR PURPOSE AND NONINFRINGEMENT. IN NO EVENT
# SHALL THE AUTHOR BE LIABLE FOR ANY CLAIM, DAMAGES OR OTHER LIABILITY,
# WHETHER IN AN ACTION OF CONTRACT, TORT OR OTHERWISE, ARISING FROM,
# OUT OF OR IN CONNECTION WITH THE SOFTWARE OR THE USE OR OTHER DEALINGS
# IN THE SOFTWARE.

"""
This module provides an interface to the Elastic Compute Cloud (EC2)
Auto Scaling service.
"""

import boto
from boto.connection import AWSQueryConnection
from boto.ec2.regioninfo import RegionInfo
from boto.ec2.autoscale.request import Request
from boto.ec2.autoscale.launchconfig import LaunchConfiguration
from boto.ec2.autoscale.group import AutoScalingGroup
from boto.ec2.autoscale.activity import Activity
from boto.ec2.autoscale.policy import AdjustmentTypes, MetricCollectionTypes, ScalingPolicy
from boto.ec2.autoscale.instance import Instance
<<<<<<< HEAD

RegionData = {
    'us-east-1' : 'autoscaling.us-east-1.amazonaws.com',
    'us-west-1' : 'autoscaling.us-west-1.amazonaws.com',
    'eu-west-1' : 'autoscaling.eu-west-1.amazonaws.com',
    'ap-southeast-1' : 'autoscaling.ap-southeast-1.amazonaws.com'}

def regions():
    """
    Get all available regions for the Auto Scaling service.

    :rtype: list
    :return: A list of :class:`boto.RegionInfo` instances
    """
    regions = []
    for region_name in RegionData:
        region = RegionInfo(name=region_name,
                            endpoint=RegionData[region_name],
                            connection_cls=AutoScaleConnection)
        regions.append(region)
    return regions

def connect_to_region(region_name, **kw_params):
    """
    Given a valid region name, return a
    :class:`boto.ec2.autoscale.AutoScaleConnection`.

    :param str region_name: The name of the region to connect to.

    :rtype: :class:`boto.ec2.AutoScaleConnection` or ``None``
    :return: A connection to the given region, or None if an invalid region
        name is given
    """
    for region in regions():
        if region.name == region_name:
            return region.connect(**kw_params)
    return None
=======
>>>>>>> 4e7d77ac


class AutoScaleConnection(AWSQueryConnection):
    APIVersion = boto.config.get('Boto', 'autoscale_version', '2010-08-01')
    DefaultRegionEndpoint = boto.config.get('Boto', 'autoscale_endpoint',
                                            'autoscaling.amazonaws.com')
    DefaultRegionName =  boto.config.get('Boto', 'autoscale_region_name', 'us-east-1')

    def __init__(self, aws_access_key_id=None, aws_secret_access_key=None,
                 is_secure=True, port=None, proxy=None, proxy_port=None,
                 proxy_user=None, proxy_pass=None, debug=1,
                 https_connection_factory=None, region=None, path='/'):
        """
        Init method to create a new connection to the AutoScaling service.

        B{Note:} The host argument is overridden by the host specified in the
                 boto configuration file.
        """
        if not region:
            region = RegionInfo(self, self.DefaultRegionName,
                                self.DefaultRegionEndpoint,
                                AutoScaleConnection)
        self.region = region
        AWSQueryConnection.__init__(self, aws_access_key_id,
                                    aws_secret_access_key,
                                    is_secure, port, proxy, proxy_port,
                                    proxy_user, proxy_pass,
                                    self.region.endpoint, debug,
                                    https_connection_factory, path=path)

    def _required_auth_capability(self):
        return ['ec2']

    def build_list_params(self, params, items, label):
        """ items is a list of dictionaries or strings:
                [{'Protocol' : 'HTTP',
                 'LoadBalancerPort' : '80',
                 'InstancePort' : '80'},..] etc.
             or
                ['us-east-1b',...]
        """
        # different from EC2 list params
        for i in xrange(1, len(items)+1):
            if isinstance(items[i-1], dict):
                for k, v in items[i-1].iteritems():
                    params['%s.member.%d.%s' % (label, i, k)] = v
            elif isinstance(items[i-1], basestring):
                params['%s.member.%d' % (label, i)] = items[i-1]

    def _update_group(self, op, as_group):
        params = {
                  'AutoScalingGroupName'    : as_group.name,
                  'LaunchConfigurationName' : as_group.launch_config_name,
                  'MinSize'                 : as_group.min_size,
                  'MaxSize'                 : as_group.max_size,
                  }
        # get availability zone information (required param)
        zones = as_group.availability_zones
        self.build_list_params(params, zones,
                                'AvailabilityZones')
        if as_group.desired_capacity:
            params['DesiredCapacity'] = as_group.desired_capacity
        if as_group.vpc_zone_identifier:
            params['VPCZoneIdentifier'] = as_group.vpc_zone_identifier
        if as_group.healthcheck_grace_period:
            params['HealthCheckGracePeriod'] = as_group.healthcheck_grace_period
        if as_group.healthcheck_type:
            params['HealthCheckType'] = as_group.healthcheck_type
        if as_group.default_cooldown:
            params['DefaultCooldown'] = as_group.default_cooldown
        if as_group.placement_group:
            params['PlacementGroup'] = as_group.placement_group
        if op.startswith('Create'):
            # you can only associate load balancers with an autoscale group at creation time
            if as_group.load_balancers:
                self.build_list_params(params, as_group.load_balancers,
                                       'LoadBalancerNames')
        return self.get_object(op, params, Request)

    def create_auto_scaling_group(self, as_group):
        """
        Create auto scaling group.
        """
        return self._update_group('CreateAutoScalingGroup', as_group)

    def delete_auto_scaling_group(self, name):
        """
        Deletes the specified auto scaling group if the group has no instances
        and no scaling activities in progress.
        """
        params = {'AutoScalingGroupName' : name}
<<<<<<< HEAD
        return self.connection.get_object('DeleteAutoScalingGroup', params,
                                          Request)
=======
        return self.get_object('DeleteAutoScalingGroup', params, Request)
>>>>>>> 4e7d77ac

    def create_launch_configuration(self, launch_config):
        """
        Creates a new Launch Configuration.

        :type launch_config: :class:`boto.ec2.autoscale.launchconfig.LaunchConfiguration`
        :param launch_config: LaunchConfiguration object.

        """
        params = {
                  'ImageId'                 : launch_config.image_id,
                  'LaunchConfigurationName' : launch_config.name,
                  'InstanceType'            : launch_config.instance_type,
                 }
        if launch_config.key_name:
            params['KeyName'] = launch_config.key_name
        if launch_config.user_data:
            params['UserData'] = launch_config.user_data
        if launch_config.kernel_id:
            params['KernelId'] = launch_config.kernel_id
        if launch_config.ramdisk_id:
            params['RamdiskId'] = launch_config.ramdisk_id
        if launch_config.block_device_mappings:
            self.build_list_params(params, launch_config.block_device_mappings,
                                   'BlockDeviceMappings')
        if launch_config.security_groups:
            self.build_list_params(params, launch_config.security_groups,
                                   'SecurityGroups')
        if launch_config.instance_monitoring:
            # XXX:
            pass
        return self.get_object('CreateLaunchConfiguration', params,
                                  Request)

<<<<<<< HEAD
    def delete_launch_configuration(self, launch_config_name):
        """
        Deletes the specified LaunchConfiguration.

        The specified launch configuration must not be attached to an Auto
        Scaling group. Once this call completes, the launch configuration is no
        longer available for use.
        """
=======
    def create_scaling_policy(self, scaling_policy):
        """
        Creates a new Scaling Policy.
        
        :type scaling_policy: :class:`boto.ec2.autoscale.policy.ScalingPolicy`
        :param scaling_policy: ScalingPolicy object.
        """
        params = {'AdjustmentType'      : scaling_policy.adjustment_type,
                  'AutoScalingGroupName': scaling_policy.as_name,
                  'PolicyName'          : scaling_policy.name,
                  'ScalingAdjustment'   : scaling_policy.scaling_adjustment,}
    
        if scaling_policy.cooldown is not None:
            params['Cooldown'] = scaling_policy.cooldown
            
        return self.get_object('PutScalingPolicy', params)
    
    def get_all_policies(self, **kwargs):
        """
        Returns all Scaling Policies for a given list of names or a Auto Scaling group.
        
        If no group name or list of policy names are provided, all available policies 
        are returned.
        
        :type as_name: str
        :param as_name: the name of the :class:`boto.ec2.autoscale.group.AutoScalingGroup` to filter for.
        
        :type names: list
        :param names: List of policy names which should be searched for.
        
        :type max_records: int
        :param max_records: Maximum amount of groups to return.
        """
        params = {}
        as_name = kwargs.get('as_name', None)
        names = kwargs.get('names', None)
        max_records = kwargs.get('max_records', None)
        if as_name is not None:
            params['AutoScalingGroupName'] = as_name
        if names:
            self.build_list_params(params, names, 'PolicyNames')
        if max_records:
            params['MaxRecords'] = max_records
        return self.get_list('DescribePolicies', params, [('member', ScalingPolicy)])
      
    def delete_launch_configuration(self, launch_config_name):
        """
        Deletes the specified LaunchConfiguration.

        The specified launch configuration must not be attached to an Auto
        Scaling group. Once this call completes, the launch configuration is no
        longer available for use.
        """
>>>>>>> 4e7d77ac
        params = {'LaunchConfigurationName' : launch_config_name}
        return self.connection.get_object('DeleteLaunchConfiguration', params,
                                          Request)

    def get_all_groups(self, names=None, max_records=None, next_token=None):
        """
        Returns a full description of each Auto Scaling group in the given
        list. This includes all Amazon EC2 instances that are members of the
        group. If a list of names is not provided, the service returns the full
        details of all Auto Scaling groups.

        This action supports pagination by returning a token if there are more
        pages to retrieve. To get the next page, call this action again with
        the returned token as the NextToken parameter.
<<<<<<< HEAD
=======
        
        :type names: list
        :param names: List of group names which should be searched for.
        
        :type max_records: int
        :param max_records: Maximum amount of groups to return.
        
        :rtype: list
        :returns: List of :class:`boto.ec2.autoscale.group.AutoScalingGroup` instances.
>>>>>>> 4e7d77ac
        """
        params = {}
        if max_records:
            params['MaxRecords'] = max_records
        if next_token:
            params['NextToken'] = next_token
        if names:
            self.build_list_params(params, names, 'AutoScalingGroupNames')
        return self.get_list('DescribeAutoScalingGroups', params,
                             [('member', AutoScalingGroup)])

<<<<<<< HEAD
    def get_all_launch_configurations(self, names=None, max_records=None, next_token=None):
=======
    def get_all_launch_configurations(self, **kwargs):
>>>>>>> 4e7d77ac
        """
        Returns a full description of the launch configurations given the
        specified names.

        If no names are specified, then the full details of all launch
        configurations are returned.
<<<<<<< HEAD
        """
        params = {}
        if max_records:
            params['MaxRecords'] = max_records
        if next_token:
            params['NextToken'] = next_token
=======

        :type names: list
        :param names: List of configuration names which should be searched for.

        :type max_records: int
        :param max_records: Maximum amount of configurations to return.
        
        :rtype: list
        :returns: List of :class:`boto.ec2.autoscale.launchconfig.LaunchConfiguration` instances.
        """
        params = {}
        max_records = kwargs.get('max_records', None)
        names = kwargs.get('names', None)
        if max_records is not None:
            params['MaxRecords'] = max_records
>>>>>>> 4e7d77ac
        if names:
            self.build_list_params(params, names, 'LaunchConfigurationNames')
        return self.get_list('DescribeLaunchConfigurations', params,
                             [('member', LaunchConfiguration)])

    def get_all_activities(self, autoscale_group, activity_ids=None, max_records=None, next_token=None):
        """
        Get all activities for the given autoscaling group.

        This action supports pagination by returning a token if there are more
        pages to retrieve. To get the next page, call this action again with
        the returned token as the NextToken parameter

        :type autoscale_group: str or :class:`boto.ec2.autoscale.group.AutoScalingGroup` object
        :param autoscale_group: The auto scaling group to get activities on.

        :type max_records: int
        :param max_records: Maximum amount of activities to return.
        
        :rtype: list
        :returns: List of :class:`boto.ec2.autoscale.activity.Activity` instances.
        """
        name = autoscale_group
        if isinstance(autoscale_group, AutoScalingGroup):
            name = autoscale_group.name
        params = {'AutoScalingGroupName' : name}
        if max_records:
            params['MaxRecords'] = max_records
        if next_token:
            params['NextToken'] = next_token
        if activity_ids:
            self.build_list_params(params, activity_ids, 'ActivityIds')
        return self.get_list('DescribeScalingActivities', params, [('member', Activity)])

    def get_all_scheduled_actions(self, autoscale_group=None, scheduled_actions=None,
                                  start_time=None, end_time=None, max_records=None, next_token=None):
        """
        Lists all the actions scheduled for your Auto Scaling group that haven't been executed.
        """
        params = {}
        # XXX
        if autoscale_group:
            params['AutoScalingGroupName'] = autoscale_group
        if max_records:
            params['MaxRecords'] = max_records
        if next_token:
            params['NextToken'] = next_token

    def delete_scheduled_action(self, scheduled_action_name, autoscale_group=None):
        params = {
                    'ScheduledActionName'       :   scheduled_action_name,
                 }
        if autoscale_group:
            params['AutoScalingGroupName'] = autoscale_group
        return self.get_status('DeleteScheduledAction', params)

    def terminate_instance(self, instance_id, decrement_capacity=True):
        params = {
                  'InstanceId' : instance_id,
                  'ShouldDecrementDesiredCapacity' : decrement_capacity
                  }
        return self.get_object('TerminateInstanceInAutoScalingGroup', params,
                               Activity)

    def delete_policy(self, policy_name, autoscale_group=None):
        params = {
<<<<<<< HEAD
                    'PolicyName'        :       policy_name,
=======
                    'PolicyName': policy_name,
>>>>>>> 4e7d77ac
                 }
        if autoscale_group:
            params['AutoScalingGroupName'] = autoscale_group
        return self.get_status('DeletePolicy', params)

    def get_all_adjustment_types(self):
        return self.get_list('DescribeAdjustmentTypes', {}, [('member', AdjustmentTypes)])

    def get_all_autoscaling_instances(self, instance_ids=None, max_records=None, next_token=None):
        """
<<<<<<< HEAD
        Returns a description of each Auto Scaling instance in the InstanceIds
=======
        Returns a description of each Auto Scaling instance in the instance_ids
>>>>>>> 4e7d77ac
        list. If a list is not provided, the service returns the full details
        of all instances up to a maximum of fifty.

        This action supports pagination by returning a token if there are more
        pages to retrieve. To get the next page, call this action again with
        the returned token as the NextToken parameter.
<<<<<<< HEAD
=======
        
        :type instance_ids: list
        :param instance_ids: List of Autoscaling Instance IDs which should be searched for.

        :type max_records: int
        :param max_records: Maximum number of results to return.
        
        :rtype: list
        :returns: List of :class:`boto.ec2.autoscale.activity.Activity` instances.
>>>>>>> 4e7d77ac
        """
        params = {}
        if instance_ids:
            self.build_list_params(params, instance_ids, 'InstanceIds')
        if max_records:
            params['MaxRecords'] = max_records
        if next_token:
            params['NextToken'] = next_token
<<<<<<< HEAD
        return self.get_object('DescribeAutoscalingInstances', params, Instance)

    def get_all_metric_collection_types(self):
        """ Returns a list of metrics and a corresponding list of granularities
=======
        return self.get_list('DescribeAutoScalingInstances', params, [('member', Instance)])

    def get_all_metric_collection_types(self):
        """
        Returns a list of metrics and a corresponding list of granularities
>>>>>>> 4e7d77ac
        for each metric.
        """
        return self.get_object('DescribeMetricCollectionTypes', {}, MetricCollectionTypes)

    def get_all_policies(self, as_group=None, policy_names=None, max_records=None, next_token=None):
        """
        Returns descriptions of what each policy does. This action supports
        pagination. If the response includes a token, there are more records
        available. To get the additional records, repeat the request with the
        response token as the NextToken parameter.
        """
        params = {}
        if as_group:
            params['AutoScalingGroupName'] = as_group
        if policy_names:
            self.build_list_params(params, policy_names, 'PolicyNames')
        if max_records:
            params['MaxRecords'] = max_records
        if next_token:
            params['NextToken'] = next_token
        return self.get_list('DescribePolicies', params, [('member', ScalingPolicy)])

    def get_all_scaling_process_types(self):
        # XXX
        return self.get_object('DescribeScalingProcessTypes', {}, {})

    def get_all_scheduled_actions(self, as_group=None, start_time=None, end_time=None, scheduled_actions=None,
                                  max_records=None, next_token=None):
        params = {}
        if as_group:
            params['AutoScalingGroupName'] = as_group
        if scheduled_actions:
            self.build_list_params(params, scheduled_actions, 'ScheduledActionNames')
        if max_records:
            params['MaxRecords'] = max_records
        if next_token:
            params['NextToken'] = next_token
        #XXX
        return self.get_object('DescribeScheduledActions', params, {})

    def disable_metrics_collection(self, as_group, metrics=None):
        """
        Disables monitoring of group metrics for the Auto Scaling group
        specified in AutoScalingGroupName. You can specify the list of affected
        metrics with the Metrics parameter.
        """
        params = {
                    'AutoScalingGroupName'      :   as_group,
                 }
        if metrics:
            self.build_list_params(params, metrics, 'Metrics')
        return self.get_status('DisableMetricsCollection', params)

    def enable_metrics_collection(self, as_group, granularity, metrics=None):
        """
        Enables monitoring of group metrics for the Auto Scaling group
        specified in AutoScalingGroupName. You can specify the list of enabled
        metrics with the Metrics parameter.

        Auto scaling metrics collection can be turned on only if the
        InstanceMonitoring.Enabled flag, in the Auto Scaling group's launch
        configuration, is set to true.

        :type autoscale_group: string
        :param autoscale_group: The auto scaling group to get activities on.

        :type granularity: string
        :param granularity: The granularity to associate with the metrics to
                            collect. Currently, the only legal granularity is "1Minute".

        :type metrics: string list
        :param metrics: The list of metrics to collect. If no metrics are
                        specified, all metrics are enabled.
        """
        params = {
                    'AutoScalingGroupName'      :   as_group,
                    'Granularity'               :   granularity,
                 }
        if metrics:
            self.build_list_params(params, metrics, 'Metrics')
        return self.get_status('EnableMetricsCollection', params)

    def execute_policy(self, policy_name, as_group=None, honor_cooldown=None):
        params = {
                    'PolicyName'        :   policy_name,
                 }
        if as_group:
            params['AutoScalingGroupName'] = as_group
        if honor_cooldown:
            params['HonorCooldown'] = honor_cooldown
        return self.get_status('ExecutePolicy', params)

<<<<<<< HEAD
    def put_scaling_policy(self, policy_name, as_group, adjustment_type, scaling_adjustment, cooldown=None):
        params = {
                    'PolicyName'                :   policy_name,
                    'AutoScalingGroupName'      :   as_group,
                    'AdjustmentType'            :   adjustment_type,
                    'ScalingAdjustment'         :   scaling_adjustment,
                 }
        if cooldown:
            params['Cooldown'] = cooldown
        # XXX
        return self.get_object('PutScalingPolicy', params, {})

=======
>>>>>>> 4e7d77ac
    def set_instance_health(self, instance_id, health_status,
                            should_respect_grace_period=True):
        """
        Explicitly set the health status of an instance.

        :type instance_id: str
        :param instance_id: The identifier of the EC2 instance.

        :type health_status: str
        :param health_status: The health status of the instance.
                              "Healthy" means that the instance is
                              healthy and should remain in service.
                              "Unhealthy" means that the instance is
                              unhealthy. Auto Scaling should terminate
                              and replace it.

        :type should_respect_grace_period: bool
        :param should_respect_grace_period: If True, this call should
                                            respect the grace period
                                            associated with the group.
        """
        params = {'InstanceId' : instance_id,
                  'HealthStatus' : health_status}
        if should_respect_grace_period:
            params['ShouldRespectGracePeriod'] = 'true'
        else:
            params['ShouldRespectGracePeriod'] = 'false'
        return self.get_status('SetInstanceHealth', params)
<|MERGE_RESOLUTION|>--- conflicted
+++ resolved
@@ -1,8 +1,5 @@
 # Copyright (c) 2009-2010 Reza Lotun http://reza.lotun.name/
-<<<<<<< HEAD
-=======
 # Copyright (c) 2011 Jann Kleen
->>>>>>> 4e7d77ac
 #
 # Permission is hereby granted, free of charge, to any person obtaining a
 # copy of this software and associated documentation files (the
@@ -37,46 +34,6 @@
 from boto.ec2.autoscale.activity import Activity
 from boto.ec2.autoscale.policy import AdjustmentTypes, MetricCollectionTypes, ScalingPolicy
 from boto.ec2.autoscale.instance import Instance
-<<<<<<< HEAD
-
-RegionData = {
-    'us-east-1' : 'autoscaling.us-east-1.amazonaws.com',
-    'us-west-1' : 'autoscaling.us-west-1.amazonaws.com',
-    'eu-west-1' : 'autoscaling.eu-west-1.amazonaws.com',
-    'ap-southeast-1' : 'autoscaling.ap-southeast-1.amazonaws.com'}
-
-def regions():
-    """
-    Get all available regions for the Auto Scaling service.
-
-    :rtype: list
-    :return: A list of :class:`boto.RegionInfo` instances
-    """
-    regions = []
-    for region_name in RegionData:
-        region = RegionInfo(name=region_name,
-                            endpoint=RegionData[region_name],
-                            connection_cls=AutoScaleConnection)
-        regions.append(region)
-    return regions
-
-def connect_to_region(region_name, **kw_params):
-    """
-    Given a valid region name, return a
-    :class:`boto.ec2.autoscale.AutoScaleConnection`.
-
-    :param str region_name: The name of the region to connect to.
-
-    :rtype: :class:`boto.ec2.AutoScaleConnection` or ``None``
-    :return: A connection to the given region, or None if an invalid region
-        name is given
-    """
-    for region in regions():
-        if region.name == region_name:
-            return region.connect(**kw_params)
-    return None
-=======
->>>>>>> 4e7d77ac
 
 
 class AutoScaleConnection(AWSQueryConnection):
@@ -168,12 +125,7 @@
         and no scaling activities in progress.
         """
         params = {'AutoScalingGroupName' : name}
-<<<<<<< HEAD
-        return self.connection.get_object('DeleteAutoScalingGroup', params,
-                                          Request)
-=======
         return self.get_object('DeleteAutoScalingGroup', params, Request)
->>>>>>> 4e7d77ac
 
     def create_launch_configuration(self, launch_config):
         """
@@ -208,20 +160,10 @@
         return self.get_object('CreateLaunchConfiguration', params,
                                   Request)
 
-<<<<<<< HEAD
-    def delete_launch_configuration(self, launch_config_name):
-        """
-        Deletes the specified LaunchConfiguration.
-
-        The specified launch configuration must not be attached to an Auto
-        Scaling group. Once this call completes, the launch configuration is no
-        longer available for use.
-        """
-=======
     def create_scaling_policy(self, scaling_policy):
         """
         Creates a new Scaling Policy.
-        
+
         :type scaling_policy: :class:`boto.ec2.autoscale.policy.ScalingPolicy`
         :param scaling_policy: ScalingPolicy object.
         """
@@ -229,25 +171,25 @@
                   'AutoScalingGroupName': scaling_policy.as_name,
                   'PolicyName'          : scaling_policy.name,
                   'ScalingAdjustment'   : scaling_policy.scaling_adjustment,}
-    
+
         if scaling_policy.cooldown is not None:
             params['Cooldown'] = scaling_policy.cooldown
-            
+
         return self.get_object('PutScalingPolicy', params)
-    
+
     def get_all_policies(self, **kwargs):
         """
         Returns all Scaling Policies for a given list of names or a Auto Scaling group.
-        
-        If no group name or list of policy names are provided, all available policies 
+
+        If no group name or list of policy names are provided, all available policies
         are returned.
-        
+
         :type as_name: str
         :param as_name: the name of the :class:`boto.ec2.autoscale.group.AutoScalingGroup` to filter for.
-        
+
         :type names: list
         :param names: List of policy names which should be searched for.
-        
+
         :type max_records: int
         :param max_records: Maximum amount of groups to return.
         """
@@ -262,7 +204,7 @@
         if max_records:
             params['MaxRecords'] = max_records
         return self.get_list('DescribePolicies', params, [('member', ScalingPolicy)])
-      
+
     def delete_launch_configuration(self, launch_config_name):
         """
         Deletes the specified LaunchConfiguration.
@@ -271,7 +213,6 @@
         Scaling group. Once this call completes, the launch configuration is no
         longer available for use.
         """
->>>>>>> 4e7d77ac
         params = {'LaunchConfigurationName' : launch_config_name}
         return self.connection.get_object('DeleteLaunchConfiguration', params,
                                           Request)
@@ -286,18 +227,15 @@
         This action supports pagination by returning a token if there are more
         pages to retrieve. To get the next page, call this action again with
         the returned token as the NextToken parameter.
-<<<<<<< HEAD
-=======
-        
+
         :type names: list
         :param names: List of group names which should be searched for.
-        
+
         :type max_records: int
         :param max_records: Maximum amount of groups to return.
-        
+
         :rtype: list
         :returns: List of :class:`boto.ec2.autoscale.group.AutoScalingGroup` instances.
->>>>>>> 4e7d77ac
         """
         params = {}
         if max_records:
@@ -309,32 +247,20 @@
         return self.get_list('DescribeAutoScalingGroups', params,
                              [('member', AutoScalingGroup)])
 
-<<<<<<< HEAD
-    def get_all_launch_configurations(self, names=None, max_records=None, next_token=None):
-=======
     def get_all_launch_configurations(self, **kwargs):
->>>>>>> 4e7d77ac
         """
         Returns a full description of the launch configurations given the
         specified names.
 
         If no names are specified, then the full details of all launch
         configurations are returned.
-<<<<<<< HEAD
-        """
-        params = {}
-        if max_records:
-            params['MaxRecords'] = max_records
-        if next_token:
-            params['NextToken'] = next_token
-=======
 
         :type names: list
         :param names: List of configuration names which should be searched for.
 
         :type max_records: int
         :param max_records: Maximum amount of configurations to return.
-        
+
         :rtype: list
         :returns: List of :class:`boto.ec2.autoscale.launchconfig.LaunchConfiguration` instances.
         """
@@ -343,7 +269,6 @@
         names = kwargs.get('names', None)
         if max_records is not None:
             params['MaxRecords'] = max_records
->>>>>>> 4e7d77ac
         if names:
             self.build_list_params(params, names, 'LaunchConfigurationNames')
         return self.get_list('DescribeLaunchConfigurations', params,
@@ -362,7 +287,7 @@
 
         :type max_records: int
         :param max_records: Maximum amount of activities to return.
-        
+
         :rtype: list
         :returns: List of :class:`boto.ec2.autoscale.activity.Activity` instances.
         """
@@ -410,11 +335,7 @@
 
     def delete_policy(self, policy_name, autoscale_group=None):
         params = {
-<<<<<<< HEAD
-                    'PolicyName'        :       policy_name,
-=======
                     'PolicyName': policy_name,
->>>>>>> 4e7d77ac
                  }
         if autoscale_group:
             params['AutoScalingGroupName'] = autoscale_group
@@ -425,29 +346,22 @@
 
     def get_all_autoscaling_instances(self, instance_ids=None, max_records=None, next_token=None):
         """
-<<<<<<< HEAD
-        Returns a description of each Auto Scaling instance in the InstanceIds
-=======
         Returns a description of each Auto Scaling instance in the instance_ids
->>>>>>> 4e7d77ac
         list. If a list is not provided, the service returns the full details
         of all instances up to a maximum of fifty.
 
         This action supports pagination by returning a token if there are more
         pages to retrieve. To get the next page, call this action again with
         the returned token as the NextToken parameter.
-<<<<<<< HEAD
-=======
-        
+
         :type instance_ids: list
         :param instance_ids: List of Autoscaling Instance IDs which should be searched for.
 
         :type max_records: int
         :param max_records: Maximum number of results to return.
-        
+
         :rtype: list
         :returns: List of :class:`boto.ec2.autoscale.activity.Activity` instances.
->>>>>>> 4e7d77ac
         """
         params = {}
         if instance_ids:
@@ -456,18 +370,11 @@
             params['MaxRecords'] = max_records
         if next_token:
             params['NextToken'] = next_token
-<<<<<<< HEAD
-        return self.get_object('DescribeAutoscalingInstances', params, Instance)
+        return self.get_list('DescribeAutoScalingInstances', params, [('member', Instance)])
 
     def get_all_metric_collection_types(self):
-        """ Returns a list of metrics and a corresponding list of granularities
-=======
-        return self.get_list('DescribeAutoScalingInstances', params, [('member', Instance)])
-
-    def get_all_metric_collection_types(self):
         """
         Returns a list of metrics and a corresponding list of granularities
->>>>>>> 4e7d77ac
         for each metric.
         """
         return self.get_object('DescribeMetricCollectionTypes', {}, MetricCollectionTypes)
@@ -560,21 +467,6 @@
             params['HonorCooldown'] = honor_cooldown
         return self.get_status('ExecutePolicy', params)
 
-<<<<<<< HEAD
-    def put_scaling_policy(self, policy_name, as_group, adjustment_type, scaling_adjustment, cooldown=None):
-        params = {
-                    'PolicyName'                :   policy_name,
-                    'AutoScalingGroupName'      :   as_group,
-                    'AdjustmentType'            :   adjustment_type,
-                    'ScalingAdjustment'         :   scaling_adjustment,
-                 }
-        if cooldown:
-            params['Cooldown'] = cooldown
-        # XXX
-        return self.get_object('PutScalingPolicy', params, {})
-
-=======
->>>>>>> 4e7d77ac
     def set_instance_health(self, instance_id, health_status,
                             should_respect_grace_period=True):
         """
