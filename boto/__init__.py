--- conflicted
+++ resolved
@@ -32,11 +32,7 @@
 import urlparse
 from boto.exception import InvalidUriError
 
-<<<<<<< HEAD
-__version__ = '2.3.0-dev'
-=======
 __version__ = '2.3.0'
->>>>>>> c4f3744d
 Version = __version__ # for backware compatibility
 
 UserAgent = 'Boto/%s (%s)' % (__version__, sys.platform)
