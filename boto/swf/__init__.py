# Copyright (c) 2012 Mitch Garnaat http://garnaat.org/
# Copyright (c) 2012 Amazon.com, Inc. or its affiliates.
# All Rights Reserved
#
# Permission is hereby granted, free of charge, to any person obtaining a
# copy of this software and associated documentation files (the
# "Software"), to deal in the Software without restriction, including
# without limitation the rights to use, copy, modify, merge, publish, dis-
# tribute, sublicense, and/or sell copies of the Software, and to permit
# persons to whom the Software is furnished to do so, subject to the fol-
# lowing conditions:
#
# The above copyright notice and this permission notice shall be included
# in all copies or substantial portions of the Software.
#
# THE SOFTWARE IS PROVIDED "AS IS", WITHOUT WARRANTY OF ANY KIND, EXPRESS
# OR IMPLIED, INCLUDING BUT NOT LIMITED TO THE WARRANTIES OF MERCHANTABIL-
# ITY, FITNESS FOR A PARTICULAR PURPOSE AND NONINFRINGEMENT. IN NO EVENT
# SHALL THE AUTHOR BE LIABLE FOR ANY CLAIM, DAMAGES OR OTHER LIABILITY,
# WHETHER IN AN ACTION OF CONTRACT, TORT OR OTHERWISE, ARISING FROM,
# OUT OF OR IN CONNECTION WITH THE SOFTWARE OR THE USE OR OTHER DEALINGS
# IN THE SOFTWARE.
#

from boto.ec2.regioninfo import RegionInfo

REGION_ENDPOINTS = {
    'us-east-1': 'swf.us-east-1.amazonaws.com',
    'us-west-1': 'swf.us-west-1.amazonaws.com',
    'us-west-2': 'swf.us-west-2.amazonaws.com',
    'sa-east-1': 'swf.sa-east-1.amazonaws.com',
    'eu-west-1': 'swf.eu-west-1.amazonaws.com',
    'ap-northeast-1': 'swf.ap-northeast-1.amazonaws.com',
    'ap-southeast-1': 'swf.ap-southeast-1.amazonaws.com',
    'ap-southeast-2': 'swf.ap-southeast-2.amazonaws.com',
}


def regions(**kw_params):
    """
    Get all available regions for the Amazon Simple Workflow service.

    :rtype: list
    :return: A list of :class:`boto.regioninfo.RegionInfo`
    """
<<<<<<< HEAD
    import boto.swf.layer1
    regions = []
    for region_name in RegionData:
        region = RegionInfo(name=region_name,
                            endpoint=RegionData[region_name],
                            connection_cls=boto.swf.layer1.Layer1)
        regions.append(region)
    return regions
=======
    return [RegionInfo(name=region_name, endpoint=REGION_ENDPOINTS[region_name],
                       connection_cls=boto.swf.layer1.Layer1)
            for region_name in REGION_ENDPOINTS]
>>>>>>> 1164af9f

def connect_to_region(region_name, **kw_params):
    for region in regions():
        if region.name == region_name:
            return region.connect(**kw_params)
    return None<|MERGE_RESOLUTION|>--- conflicted
+++ resolved
@@ -23,6 +23,7 @@
 #
 
 from boto.ec2.regioninfo import RegionInfo
+import boto.swf.layer1
 
 REGION_ENDPOINTS = {
     'us-east-1': 'swf.us-east-1.amazonaws.com',
@@ -43,20 +44,10 @@
     :rtype: list
     :return: A list of :class:`boto.regioninfo.RegionInfo`
     """
-<<<<<<< HEAD
-    import boto.swf.layer1
-    regions = []
-    for region_name in RegionData:
-        region = RegionInfo(name=region_name,
-                            endpoint=RegionData[region_name],
-                            connection_cls=boto.swf.layer1.Layer1)
-        regions.append(region)
-    return regions
-=======
     return [RegionInfo(name=region_name, endpoint=REGION_ENDPOINTS[region_name],
                        connection_cls=boto.swf.layer1.Layer1)
             for region_name in REGION_ENDPOINTS]
->>>>>>> 1164af9f
+
 
 def connect_to_region(region_name, **kw_params):
     for region in regions():
