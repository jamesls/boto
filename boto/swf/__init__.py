--- conflicted
+++ resolved
@@ -43,7 +43,6 @@
     :rtype: list
     :return: A list of :class:`boto.regioninfo.RegionInfo`
     """
-<<<<<<< HEAD
     import boto.swf.layer1
     return [RegionInfo(name='us-east-1',
                        endpoint='swf.us-east-1.amazonaws.com',
@@ -67,15 +66,6 @@
                        endpoint='swf.eu-west-1.amazonaws.com',
                        connection_cls=boto.swf.layer1.Layer1),
             ]
-=======
-    for region_name in RegionData:
-        region = RegionInfo(name=region_name,
-                            endpoint=RegionData[region_name],
-                            connection_cls=boto.swf.layer1.Layer1)
-        regions.append(region)
-    return regions
-
->>>>>>> 99bb9202
 
 
 def connect_to_region(region_name, **kw_params):
